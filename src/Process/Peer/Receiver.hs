module Process.Peer.Receiver
    ( start )
where

import Control.Concurrent
import Control.Concurrent.STM

import Control.Monad.Reader
import Control.Monad.State

import Prelude hiding (catch, log)

import qualified Data.ByteString as B
import qualified Data.Serialize.Get as G


import Data.Word

import System.IO

import Process
import Supervisor
import Protocol.Wire


data CF = CF { rpMsgCh :: TChan (Message, Integer) }

instance Logging CF where
    logName _ = "Process.Peer.Receiver"

start :: Handle -> TChan (Message, Integer)
          -> SupervisorChan -> IO ThreadId
<<<<<<< HEAD
start h ch supC = do
   hSetBuffering h NoBuffering
   spawnP (CF ch) h
        (catchP (foreverP readSend)
=======
start h ch supC = spawnP (CF ch) h
        (catchP (forever readSend)
>>>>>>> 58ad58b7
               (defaultStopHandler supC))

readSend :: Process CF Handle ()
readSend = do
    h <- get
    c <- asks rpMsgCh
    bs' <- liftIO $ B.hGet h 4
    l <- conv bs'
    if (l == 0)
        then return ()
        else do bs <- {-# SCC "hGet_From_BS" #-} liftIO $ B.hGet h (fromIntegral l)
                case G.runGet decodeMsg bs of
                    Left _ -> do warningP "Incorrect parse in receiver, dying!"
                                 stopP
                    Right msg -> liftIO . atomically $ writeTChan c (msg, fromIntegral l)

conv :: B.ByteString -> Process CF Handle Word32
conv bs = do
    case G.runGet G.getWord32be bs of
      Left err -> do warningP $ "Incorrent parse in receiver, dying: " ++ show err
                     stopP
      Right i -> return i<|MERGE_RESOLUTION|>--- conflicted
+++ resolved
@@ -30,15 +30,10 @@
 
 start :: Handle -> TChan (Message, Integer)
           -> SupervisorChan -> IO ThreadId
-<<<<<<< HEAD
 start h ch supC = do
    hSetBuffering h NoBuffering
    spawnP (CF ch) h
-        (catchP (foreverP readSend)
-=======
-start h ch supC = spawnP (CF ch) h
         (catchP (forever readSend)
->>>>>>> 58ad58b7
                (defaultStopHandler supC))
 
 readSend :: Process CF Handle ()
