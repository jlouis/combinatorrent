--- conflicted
+++ resolved
@@ -271,11 +271,7 @@
 createPieceDb mmap pmap = do
     pending <- filt (==False)
     done    <- filt (==True)
-<<<<<<< HEAD
-    return $ ST pending done [] M.empty S.empty pmap False PendS.empty 0 (Tracer.new 25)
-=======
     return $ ST pending done [] M.empty S.empty pmap False PendS.empty 0 (Tracer.new 50)
->>>>>>> 16a01ad7
   where
     filt f  = PS.fromList (succ . snd . bounds $ pmap) . M.keys $ M.filter f mmap
 
