-- | Peer proceeses
{-# LANGUAGE ScopedTypeVariables #-}
module Process.Peer (
    -- * Types
      PeerMessage(..)
    -- * Interface
    , Process.Peer.start
    )
where

import Control.Applicative
import Control.Concurrent
import Control.Concurrent.STM
import Control.Exception


import Control.Monad.State
import Control.Monad.Reader

import Prelude hiding (catch, log)

import Data.Bits
import qualified Data.ByteString as B
import qualified Data.ByteString.Lazy as L

import qualified Data.Map as M
import qualified Data.PieceSet as PS
import Data.Maybe

import Data.Set as S hiding (map)
import Data.Time.Clock
import Data.Word

import System.IO

import Channels
import Process
import Process.FS
import Process.PieceMgr
import RateCalc as RC
import Process.Status
import Process.ChokeMgr (RateTVar)
import Process.Timer
import Supervisor
import Torrent
import Protocol.Wire

import qualified Process.Peer.Sender as Sender
import qualified Process.Peer.SenderQ as SenderQ
import qualified Process.Peer.Receiver as Receiver

-- INTERFACE
----------------------------------------------------------------------

start :: Handle -> MgrChannel -> RateTVar -> PieceMgrChannel
             -> FSPChannel -> TVar [PStat] -> PieceMap -> Int -> InfoHash
             -> IO Children
start h pMgrC rtv pieceMgrC fsC stv pm nPieces ih = do
    queueC <- newTChanIO
    senderMV <- newEmptyTMVarIO
    receiverC <- newTChanIO
    sendBWC <- newTChanIO
    return [Worker $ Sender.start h senderMV,
            Worker $ SenderQ.start queueC senderMV sendBWC,
            Worker $ Receiver.start h receiverC,
            Worker $ peerP pMgrC rtv pieceMgrC fsC pm nPieces
                                queueC receiverC sendBWC stv ih]

-- INTERNAL FUNCTIONS
----------------------------------------------------------------------

data PCF = PCF { inCh :: TChan (Message, Integer)
               , outCh :: TChan SenderQ.SenderQMsg
               , peerMgrCh :: MgrChannel
               , pieceMgrCh :: PieceMgrChannel
               , fsCh :: FSPChannel
               , peerCh :: PeerChannel
               , sendBWCh :: BandwidthChannel
               , timerCh :: TChan ()
               , statTV :: TVar [PStat]
               , rateTV :: RateTVar
               , pcInfoHash :: InfoHash
               , pieceMap :: PieceMap
               , piecesDoneTV :: TMVar [PieceNum]
               , readBlockTV  :: TMVar B.ByteString
               , interestTV :: TMVar Bool
               , grabBlockTV :: TMVar Blocks
               }

instance Logging PCF where
    logName _ = "Process.Peer"

data PST = PST { weChoke :: !Bool -- ^ True if we are choking the peer
               , weInterested :: !Bool -- ^ True if we are interested in the peer
               , blockQueue :: !(S.Set (PieceNum, Block)) -- ^ Blocks queued at the peer
               , peerChoke :: !Bool -- ^ Is the peer choking us? True if yes
               , peerInterested :: !Bool -- ^ True if the peer is interested
               , peerPieces :: !(PS.PieceSet) -- ^ List of pieces the peer has access to
               , missingPieces :: Int -- ^ Tracks the number of pieces the peer misses before seeding
               , upRate :: !Rate -- ^ Upload rate towards the peer (estimated)
               , downRate :: !Rate -- ^ Download rate from the peer (estimated)
               , runningEndgame :: !Bool -- ^ True if we are in endgame
               }


peerP :: MgrChannel -> RateTVar -> PieceMgrChannel -> FSPChannel -> PieceMap -> Int
         -> TChan SenderQ.SenderQMsg -> TChan (Message, Integer) -> BandwidthChannel
         -> TVar [PStat] -> InfoHash
         -> SupervisorChan -> IO ThreadId
peerP pMgrC rtv pieceMgrC fsC pm nPieces outBound inBound sendBWC stv ih supC = do
    ch <- newTChanIO
    tch <- newTChanIO
    ct <- getCurrentTime
    pdtmv <- newEmptyTMVarIO
    rbtmv <- newEmptyTMVarIO
    intmv <- newEmptyTMVarIO
    gbtmv <- newEmptyTMVarIO
    pieceSet <- PS.new nPieces
<<<<<<< HEAD
    spawnP (PCF inBound outBound pMgrC pieceMgrC fsC ch sendBWC tch stv rtv ih pm
                    pdtmv rbtmv intmv gbtmv)
           (PST True False S.empty True False pieceSet (RC.new ct) (RC.new ct) False)
=======
    spawnP (PCF inBound outBound pMgrC pieceMgrC fsC ch sendBWC tch stv rtv ih pm)
           (PST True False S.empty True False pieceSet nPieces (RC.new ct) (RC.new ct) False)
>>>>>>> ce9450eb
           (cleanupP startup (defaultStopHandler supC) cleanup)
  where startup = do
            tid <- liftIO $ myThreadId
            debugP "Syncing a connectBack"
            asks peerCh >>= (\ch -> do
                c <- asks peerMgrCh
                liftIO . atomically $ writeTChan c $ Connect ih tid ch)
            pieces <- getPiecesDone
            outChan $ SenderQ.SenderQM $ BitField (constructBitField nPieces pieces)
            -- Install the StatusP timer
            c <- asks timerCh
            _ <- registerSTM 5 c ()
            foreverP eventLoop

        cleanup = do
            t <- liftIO myThreadId
            pieces <- gets peerPieces >>= PS.toList
            ch <- asks pieceMgrCh
            ch2 <- asks peerMgrCh
            liftIO . atomically $ writeTChan ch (PeerUnhave pieces)
            liftIO . atomically $ writeTChan ch2 (Disconnect t)

        readOp :: Process PCF PST Operation
        readOp = do
            inb <- asks inCh
            chk <- asks peerCh
            tch <- asks timerCh
            bwc <- asks sendBWCh
            liftIO . atomically $
               (readTChan inb >>= return . PeerMsgEvt) `orElse`
               (readTChan chk >>= return . ChokeMgrEvt) `orElse`
               (readTChan tch >>  return TimerEvent) `orElse`
               (readTChan bwc >>= return . UpRateEvent)

        eventLoop = do
            op <- readOp
            case op of
                PeerMsgEvt (m, sz) -> peerMsg m sz
                ChokeMgrEvt m      -> chokeMsg m
                UpRateEvent up     -> modify (\s -> s { upRate = RC.update up $ upRate s})
                TimerEvent         -> timerTick

data Operation = PeerMsgEvt (Message, Integer)
               | ChokeMgrEvt PeerMessage
               | TimerEvent
               | UpRateEvent Integer
            

-- | Return a list of pieces which are currently done by us
getPiecesDone :: Process PCF PST [PieceNum]
getPiecesDone = do
    ch <- asks pieceMgrCh
    c  <- asks piecesDoneTV
    liftIO $ do
      atomically $ writeTChan ch (GetDone c)
      atomically $ takeTMVar c

-- | Process an event from the Choke Manager
chokeMsg :: PeerMessage -> Process PCF PST ()
chokeMsg msg = do
   debugP "ChokeMgrEvent"
   case msg of
       PieceCompleted pn -> outChan $ SenderQ.SenderQM $ Have pn
       ChokePeer -> do choking <- gets weChoke
                       when (not choking)
                            (do outChan $ SenderQ.SenderOChoke
                                debugP "ChokePeer"
                                modify (\s -> s {weChoke = True}))
       UnchokePeer -> do choking <- gets weChoke
                         when choking
                              (do outChan $ SenderQ.SenderQM Unchoke
                                  debugP "UnchokePeer"
                                  modify (\s -> s {weChoke = False}))
       CancelBlock pn blk -> do
           modify (\s -> s { blockQueue = S.delete (pn, blk) $ blockQueue s })
           outChan $ SenderQ.SenderQRequestPrune pn blk

-- A Timer event handles a number of different status updates. One towards the
-- Choke Manager so it has a information about whom to choke and unchoke - and
-- one towards the status process to keep track of uploaded and downloaded
-- stuff.
timerTick :: Process PCF PST ()
timerTick = do
   mTid <- liftIO myThreadId
   debugP "TimerEvent"
   tch <- asks timerCh
   _ <- registerSTM 5 tch ()
   -- Tell the ChokeMgr about our progress
   ur <- gets upRate
   dr <- gets downRate
   t <- liftIO $ getCurrentTime
   let (up, nur) = RC.extractRate t ur
       (down, ndr) = RC.extractRate t dr
   infoP $ "Peer has rates up/down: " ++ show up ++ "/" ++ show down
   i <- gets peerInterested
   seed <- isASeeder
   pchoke <- gets peerChoke
   rtv <- asks rateTV
   liftIO . atomically $ do
       q <- readTVar rtv
       writeTVar rtv ((mTid, (up, down, i, seed, pchoke)) : q)
   -- Tell the Status Process about our progress
   let (upCnt, nuRate) = RC.extractCount $ nur
       (downCnt, ndRate) = RC.extractCount $ ndr
   debugP $ "Sending peerStats: " ++ show upCnt ++ ", " ++ show downCnt
   stv <- asks statTV
   ih <- asks pcInfoHash
   liftIO .atomically $ do
       q <- readTVar stv
       writeTVar stv (PStat { pInfoHash = ih
                            , pUploaded = upCnt
                            , pDownloaded = downCnt } : q)
   modify (\s -> s { upRate = nuRate, downRate = ndRate })


-- | Process an Message from the peer in the other end of the socket.
peerMsg :: Message -> Integer -> Process PCF PST ()
peerMsg msg sz = do
   modify (\s -> s { downRate = RC.update sz $ downRate s})
   case msg of
     KeepAlive  -> return ()
     Choke      -> do putbackBlocks
                      modify (\s -> s { peerChoke = True })
     Unchoke    -> do modify (\s -> s { peerChoke = False })
                      fillBlocks
     Interested -> modify (\s -> s { peerInterested = True })
     NotInterested -> modify (\s -> s { peerInterested = False })
     Have pn -> haveMsg pn
     BitField bf -> bitfieldMsg bf
     Request pn blk -> requestMsg pn blk
     Piece n os bs -> do pieceMsg n os bs
                         fillBlocks
     Cancel pn blk -> cancelMsg pn blk
     Port _ -> return () -- No DHT yet, silently ignore

-- | Put back blocks for other peer processes to grab. This is done whenever
-- the peer chokes us, or if we die by an unknown cause.
putbackBlocks :: Process PCF PST ()
putbackBlocks = do
    blks <- gets blockQueue
    pmch <- asks pieceMgrCh
    liftIO . atomically $ writeTChan pmch (PutbackBlocks (S.toList blks))
    modify (\s -> s { blockQueue = S.empty })

-- | Process a HAVE message from the peer. Note we also update interest as a side effect
haveMsg :: PieceNum -> Process PCF PST ()
haveMsg pn = do
    pm <- asks pieceMap
    if M.member pn pm
        then do PS.insert pn =<< gets peerPieces
                pmch <- asks pieceMgrCh
                liftIO . atomically $ writeTChan pmch (PeerHave [pn])
                decMissingCounter 1
                considerInterest
        else do warningP "Unknown Piece"
                stopP

-- True if the peer is a seeder
isASeeder :: Process PCF PST Bool
isASeeder = gets missingPieces >>= return . (==0)

-- Decrease the counter of missing pieces for the peer
decMissingCounter :: Int -> Process PCF PST ()
decMissingCounter n = do
    modify (\s -> s { missingPieces = missingPieces s - n})
    m <- gets missingPieces
    when (m == 0) assertSeeder

-- Assert that the peer is a seeder
assertSeeder :: Process PCF PST ()
assertSeeder = do
    ok <- liftM2 (==) (gets peerPieces >>= PS.size) (M.size <$> asks pieceMap)
    assert ok (return ())

-- | Process a BITFIELD message from the peer. Side effect: Consider Interest.
bitfieldMsg :: BitField -> Process PCF PST ()
bitfieldMsg bf = do
    pieces <- gets peerPieces
    piecesNull <- PS.null pieces
    if piecesNull
        -- TODO: Don't trust the bitfield
        then do nPieces <- M.size <$> asks pieceMap
                pp <- createPeerPieces nPieces bf
                modify (\s -> s { peerPieces = pp })
                peerLs <- PS.toList pp
                pmch <- asks pieceMgrCh
                liftIO . atomically $ writeTChan pmch (PeerHave peerLs)
                decMissingCounter (length peerLs)
                considerInterest
        else do infoP "Got out of band Bitfield request, dying"
                stopP

-- | Process a request message from the Peer
requestMsg :: PieceNum -> Block -> Process PCF PST ()
requestMsg pn blk = do
    choking <- gets weChoke
    unless (choking)
         (do
            bs <- readBlock pn blk -- TODO: Pushdown to send process
            outChan $ SenderQ.SenderQM $ Piece pn (blockOffset blk) bs)

-- | Read a block from the filesystem for sending
readBlock :: PieceNum -> Block -> Process PCF PST B.ByteString
readBlock pn blk = do
    v <- asks readBlockTV
    fch <- asks fsCh
    liftIO $ do
        atomically $ writeTChan fch (ReadBlock pn blk v)
        atomically $ takeTMVar v

-- | Handle a Piece Message incoming from the peer
pieceMsg :: PieceNum -> Int -> B.ByteString -> Process PCF PST ()
pieceMsg n os bs = do
    let sz = B.length bs
        blk = Block os sz
        e = (n, blk)
    q <- gets blockQueue
    -- When e is not a member, the piece may be stray, so ignore it.
    -- Perhaps print something here.
    when (S.member e q)
        (do storeBlock n (Block os sz) bs
            modify (\s -> s { blockQueue = S.delete e (blockQueue s)}))

-- | Handle a cancel message from the peer
cancelMsg :: PieceNum -> Block -> Process PCF PST ()
cancelMsg n blk = outChan $ SenderQ.SenderQCancel n blk

-- | Update our interest state based on the pieces the peer has.
--   Obvious optimization: Do less work, there is no need to consider all pieces most of the time
considerInterest :: Process PCF PST ()
considerInterest = do
    c <- asks interestTV
    pcs <- gets peerPieces
    pmch <- asks pieceMgrCh
    interested <- liftIO $ do
        atomically $ writeTChan pmch (AskInterested pcs c)
        atomically $ takeTMVar c
    if interested
        then do modify (\s -> s { weInterested = True })
                outChan $ SenderQ.SenderQM Interested
        else modify (\s -> s { weInterested = False})

-- | Try to fill up the block queue at the peer. The reason we pipeline a
-- number of blocks is to get around the line delay present on the internet.
fillBlocks :: Process PCF PST ()
fillBlocks = do
    choked <- gets peerChoke
    unless choked checkWatermark

-- | check the current Watermark level. If we are below the lower one, then
-- fill till the upper one. This in turn keeps the pipeline of pieces full as
-- long as the peer is interested in talking to us.
-- TODO: Decide on a queue size based on the current download rate.
checkWatermark :: Process PCF PST ()
checkWatermark = do
    q <- gets blockQueue
    eg <- gets runningEndgame
    let sz = S.size q
        mark = if eg then endgameLoMark else loMark
    when (sz < mark)
        (do
           toQueue <- grabBlocks (hiMark - sz)
           debugP $ "Got " ++ show (length toQueue) ++ " blocks: " ++ show toQueue
           queuePieces toQueue)

-- These three values are chosen rather arbitrarily at the moment.
loMark :: Int
loMark = 10

hiMark :: Int
hiMark = 15

-- Low mark when running in endgame mode
endgameLoMark :: Int
endgameLoMark = 1


-- | Queue up pieces for retrieval at the Peer
queuePieces :: [(PieceNum, Block)] -> Process PCF PST ()
queuePieces toQueue = do
    mapM_ (uncurry pushRequest) toQueue
    modify (\s -> s { blockQueue = S.union (blockQueue s) (S.fromList toQueue) })

-- | Push a request to the peer so he can send it to us
pushRequest :: PieceNum -> Block -> Process PCF PST ()
pushRequest pn blk = outChan $ SenderQ.SenderQM $ Request pn blk

-- | Tell the PieceManager to store the given block
storeBlock :: PieceNum -> Block -> B.ByteString -> Process PCF PST ()
storeBlock n blk bs = do
    pmch <- asks pieceMgrCh
    liftIO . atomically $ writeTChan pmch (StoreBlock n blk bs)

-- | The call @grabBlocks n@ will attempt to grab (up to) @n@ blocks from the
-- piece Manager for request at the peer.
grabBlocks :: Int -> Process PCF PST [(PieceNum, Block)]
grabBlocks n = do
    c <- asks grabBlockTV
    ps <- gets peerPieces
    pmch <- asks pieceMgrCh
    blks <- liftIO $ do
        atomically $ writeTChan pmch (GrabBlocks n ps c)
        atomically $ takeTMVar c
    case blks of
        Leech bs -> return bs
        Endgame bs ->
            modify (\s -> s { runningEndgame = True }) >> return bs


createPeerPieces :: MonadIO m => Int -> L.ByteString -> m PS.PieceSet
createPeerPieces nPieces =
    PS.fromList nPieces . map fromIntegral . concat . decodeBytes 0 . L.unpack
  where decodeByte :: Int -> Word8 -> [Maybe Int]
        decodeByte soFar w =
            let dBit n = if testBit w (7-n)
                           then Just (n+soFar)
                           else Nothing
            in fmap dBit [0..7]
        decodeBytes _ [] = []
        decodeBytes soFar (w : ws) = catMaybes (decodeByte soFar w) : decodeBytes (soFar + 8) ws

-- | Send a message on a chan from the process queue
outChan :: SenderQ.SenderQMsg -> Process PCF PST ()
outChan qm = do
    ch <- asks outCh
    liftIO . atomically $ writeTChan ch qm<|MERGE_RESOLUTION|>--- conflicted
+++ resolved
@@ -116,14 +116,9 @@
     intmv <- newEmptyTMVarIO
     gbtmv <- newEmptyTMVarIO
     pieceSet <- PS.new nPieces
-<<<<<<< HEAD
     spawnP (PCF inBound outBound pMgrC pieceMgrC fsC ch sendBWC tch stv rtv ih pm
                     pdtmv rbtmv intmv gbtmv)
-           (PST True False S.empty True False pieceSet (RC.new ct) (RC.new ct) False)
-=======
-    spawnP (PCF inBound outBound pMgrC pieceMgrC fsC ch sendBWC tch stv rtv ih pm)
            (PST True False S.empty True False pieceSet nPieces (RC.new ct) (RC.new ct) False)
->>>>>>> ce9450eb
            (cleanupP startup (defaultStopHandler supC) cleanup)
   where startup = do
             tid <- liftIO $ myThreadId
