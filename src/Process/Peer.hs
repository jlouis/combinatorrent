--- conflicted
+++ resolved
@@ -269,14 +269,8 @@
     spawnP (CF inBound outBound pMgrC pieceMgrC stv rtv ih pm
                     pdtmv havetv gbtmv cs)
            (ST True False S.empty True False pieceSet nPieces
-<<<<<<< HEAD
-                    (RC.new ct) (RC.new ct) False 0 0 S.empty)
+                    (RC.new ct) (RC.new ct) False 0 0 S.empty 0)
                        (cleanupP (startup nPieces) (defaultStopHandler supC) cleanup)
-=======
-                    (RC.new ct) (RC.new ct) False 0 0 S.empty 0)
-                       ({-# SCC "PeerControl" #-}
-                            cleanupP (startup nPieces) (defaultStopHandler supC) cleanup)
->>>>>>> 01fdc840
 
 configCapabilities :: [Capabilities] -> ExtensionConfig
 configCapabilities caps =
