-- | Peer proceeses
{-# LANGUAGE ScopedTypeVariables #-}
module PeerP (
    -- * Types
      PeerMessage(..)
    -- * Interface
    , connect
    , unchokePeer
    , chokePeer
    )
where

import Control.Applicative
import Control.Concurrent
import Control.Concurrent.CML
import Control.Exception
import Control.Monad
import Control.Monad.State
import Control.Monad.Reader

import Prelude hiding (catch, log)

import Data.Bits
import qualified Data.ByteString as B
import qualified Data.ByteString.Lazy as L
-- import Data.ByteString.Parser hiding (isEmpty)
import Data.Serialize
import Data.Serialize.Get

import qualified Data.Map as M
import Data.List (sort)
import Data.Maybe

import Data.Set as S hiding (map)
import Data.Time.Clock
import Data.Word

import Network

import System.IO

import PeerTypes
import Process
import Logging
import FSP hiding (pieceMap)
import PieceMgrP
import qualified Queue as Q
import RateCalc as RC
import StatusP
import Supervisor
import TimerP
import Torrent
import WireProtocol

-- INTERFACE
----------------------------------------------------------------------

-- | Send a choke message to the peer process at PeerChannel. May raise
--   exceptions if the peer is not running anymore.
chokePeer :: PeerChannel -> IO ()
chokePeer ch = sync $ transmit ch ChokePeer

-- | Send an unchoke message to the peer process at PeerChannel. May raise
--   exceptions if the peer is not running anymore.
unchokePeer :: PeerChannel -> IO ()
unchokePeer ch = sync $ transmit ch UnchokePeer

type ConnectRecord = (HostName, PortID, PeerId, InfoHash, PieceMap)

connect :: ConnectRecord -> SupervisorChan -> PieceMgrChannel -> FSPChannel -> LogChannel
	-> StatusChan
        -> MgrChannel -> Int
        -> IO ThreadId
connect (host, port, pid, ih, pm) pool pieceMgrC fsC logC statC mgrC nPieces =
    spawn (connector >> return ())
  where connector =
         do logMsg logC $ "Connecting to " ++ show host ++ " (" ++ showPort port ++ ")"
            h <- connectTo host port
            logMsg logC "Connected, initiating handShake"
            r <- initiateHandshake logC h pid ih
            logMsg logC "Handshake run"
            case r of
              Left err -> do logMsg logC ("Peer handshake failure at host " ++ host
                                              ++ " with error " ++ err)
                             return ()
              Right (_caps, _rpid) ->
                  do logMsg logC "entering peerP loop code"
		     supC <- channel -- TODO: Should be linked later on
		     children <- peerChildren logC h mgrC pieceMgrC fsC statC pm nPieces
		     sync $ transmit pool $ SpawnNew (Supervisor $ allForOne children)
		     return ()

-- INTERNAL FUNCTIONS
----------------------------------------------------------------------

data SPCF = SPCF { spLogCh :: LogChannel
		 , spMsgCh :: Channel L.ByteString
		 }

instance Logging SPCF where
   getLogger cf = ("SenderP", spLogCh cf)

-- | The raw sender process, it does nothing but send out what it syncs on.
<<<<<<< HEAD
senderP :: LogChannel -> Handle -> Channel L.ByteString -> SupervisorChan -> IO ThreadId
senderP logC h ch supC = spawnP (SPCF logC ch) h (catchP (foreverP pgm)
						    (do t <- liftIO $ myThreadId
							syncP =<< (sendP supC $ IAmDying t)
							liftIO $ hClose h))
  where
    pgm :: Process SPCF Handle ()
    pgm = do
	c <- ask
	m <- syncP =<< recvPC spMsgCh
	h <- get
	liftIO $ do L.hPut h m
	            hFlush h
=======
senderP :: LogChannel -> Handle -> Channel (Maybe Message) -> IO ()
senderP logC handle ch = lp
  where lp = do msg <- sync $ receive ch (const True)
                case msg of
                  Nothing -> return ()
                  Just m  -> do logMsg logC $ "Sending: " ++ show m
                                let bs = encode m
                                B.hPut handle bs
                                hFlush handle
                                logMsg logC "Sent and flushed"
                                lp
>>>>>>> 36303a07

-- | Messages we can send to the Send Queue
data SendQueueMessage = SendQCancel PieceNum Block -- ^ Peer requested that we cancel a piece
                      | SendQMsg Message           -- ^ We want to send the Message to the peer
                      | SendOChoke                 -- ^ We want to choke the peer

data SQCF = SQCF { sqLogC :: LogChannel
		 , sqInCh :: Channel SendQueueMessage
		 , sqOutCh :: Channel L.ByteString
		 , bandwidthCh :: BandwidthChannel
		 }

data SQST = SQST { outQueue :: Q.Queue Message
		 , bytesTransferred :: Integer
		 }

instance Logging SQCF where
  getLogger cf = ("SendQueueP", sqLogC cf)

-- | sendQueue Process, simple version.
--   TODO: Split into fast and slow.
<<<<<<< HEAD
sendQueueP :: LogChannel -> Channel SendQueueMessage -> Channel L.ByteString -> BandwidthChannel 
	   -> SupervisorChan
	   -> IO ThreadId
sendQueueP logC inC outC bandwC supC = spawnP (SQCF logC inC outC bandwC) (SQST Q.empty 0)
	(catchP (foreverP pgm)
	        (defaultStopHandler supC))
  where
    pgm :: Process SQCF SQST ()
    pgm = do
	q <- gets outQueue
	l <- gets bytesTransferred
	case (Q.isEmpty q, l > 0) of
	    (True, False) -> queueEvent >>= syncP
	    (True, True ) -> chooseP [queueEvent, rateUpdateEvent] >>= syncP
	    (False, False) -> chooseP [queueEvent, sendEvent] >>= syncP
	    (False, True)  -> chooseP [queueEvent, sendEvent, rateUpdateEvent] >>= syncP
    rateUpdateEvent = do
	l <- gets bytesTransferred
	ev <- sendPC bandwidthCh l
	wrapP ev (\() ->
	    modify (\s -> s { bytesTransferred = 0 }))
    queueEvent = do
	ev <- recvPC sqInCh
	wrapP ev (\m -> case m of
			SendQMsg msg -> do logDebug "Queueing event for sending"
					   modifyQ (Q.push msg)
			SendQCancel n blk -> modifyQ (Q.filter (filterPiece n (blockOffset blk)))
			SendOChoke -> do modifyQ (Q.filter filterAllPiece)
					 modifyQ (Q.push Choke))
    modifyQ :: (Q.Queue Message -> Q.Queue Message) -> Process SQCF SQST ()
    modifyQ f = modify (\s -> s { outQueue = f (outQueue s) })
    sendEvent = do
	Just (e, r) <- gets (Q.pop . outQueue)
	let bs = encode e
	tEvt <- sendPC sqOutCh bs
	wrapP tEvt (\() -> do logDebug "Dequeued event"
			      modify (\s -> s { outQueue = r,
					        bytesTransferred =
						    bytesTransferred s + fromIntegral (L.length bs)}))
    filterAllPiece (Piece _ _ _) = True
    filterAllPiece _             = False
    filterPiece n off m =
        case m of Piece n off _ -> False
                  _             -> True


peerChildren :: LogChannel -> Handle -> MgrChannel -> PieceMgrChannel
	     -> FSPChannel -> StatusChan -> PieceMap -> Int -> IO Children
peerChildren logC handle pMgrC pieceMgrC fsC statusC pm nPieces = do
    queueC <- channel
    senderC <- channel
    receiverC <- channel
    sendBWC <- channel
    return [Worker $ senderP logC handle senderC,
	    Worker $ sendQueueP logC queueC senderC sendBWC,
	    Worker $ receiverP logC handle receiverC,
	    Worker $ peerP pMgrC pieceMgrC fsC pm logC nPieces handle
				queueC receiverC sendBWC statusC]

data RPCF = RPCF { rpLogC :: LogChannel
                 , rpMsgC :: Channel (Message, Integer) }

instance Logging RPCF where
  getLogger cf = ("ReceiverP", rpLogC cf)

receiverP :: LogChannel -> Handle -> Channel (Message, Integer) -> SupervisorChan -> IO ThreadId
receiverP logC h ch supC = spawnP (RPCF logC ch) h
	(catchP (foreverP pgm)
	       (defaultStopHandler supC))
  where
    pgm = do logDebug "Peer waiting for input"
             readHeader ch
    readHeader ch = do
        h <- get
	feof <- liftIO $ hIsEOF h
	if feof
	    then do logDebug "Handle Closed"
		    stopP
	    else do bs' <- liftIO $ L.hGet h 4
		    l <- conv bs'
		    readMessage l ch
    readMessage l ch = do
        if (l == 0)
	    then return ()
	    else do logDebug $ "Reading off " ++ show l ++ " bytes"
		    h <- get
		    bs <- liftIO $ L.hGet h (fromIntegral l)
		    case runParser decodeMsg bs of
			Left _ -> do logWarn "Incorrect parse in receiver, dying!"
                                     stopP
                        Right msg -> do sendPC rpMsgC (msg, fromIntegral l) >>= syncP
    conv bs = do
        case runParser getWord32be bs of
          Left err -> do logWarn $ "Incorrent parse in receiver, dying: " ++ show err
                         stopP
          Right i -> return i

data PCF = PCF { inCh :: Channel (Message, Integer)
	       , outCh :: Channel SendQueueMessage
	       , peerMgrCh :: MgrChannel
	       , pieceMgrCh :: PieceMgrChannel
	       , logCh :: LogChannel
	       , fsCh :: FSPChannel
	       , peerCh :: PeerChannel
	       , sendBWCh :: BandwidthChannel
	       , timerCh :: Channel ()
	       , statCh :: StatusChan
	       , pieceMap :: PieceMap
	       }

instance Logging PCF where
  getLogger cf = ("PeerP", logCh cf)

data PST = PST { weChoke :: Bool
	       , weInterested :: Bool
	       , blockQueue :: S.Set (PieceNum, Block)
	       , peerChoke :: Bool
	       , peerInterested :: Bool
	       , peerPieces :: [PieceNum]
	       , upRate :: Rate
	       , downRate :: Rate
	       }

peerP :: MgrChannel -> PieceMgrChannel -> FSPChannel -> PieceMap -> LogChannel -> Int -> Handle
         -> Channel SendQueueMessage -> Channel (Message, Integer) -> BandwidthChannel
	 -> StatusChan
	 -> SupervisorChan -> IO ThreadId
peerP pMgrC pieceMgrC fsC pm logC nPieces h outBound inBound sendBWC statC supC = do
    ch <- channel
    tch <- channel
    ct <- getCurrentTime
    spawnP (PCF inBound outBound pMgrC pieceMgrC logC fsC ch sendBWC tch statC pm)
	   (PST True False S.empty True False [] (RC.new ct) (RC.new ct))
	   (cleanupP startup (defaultStopHandler supC) cleanup)
  where startup = do
	    tid <- liftIO $ myThreadId
	    logDebug "Syncing a connectBack"
	    asks peerCh >>= (\ch -> sendPC peerMgrCh $ Connect tid ch) >>= syncP
	    pieces <- getPiecesDone
	    syncP =<< (sendPC outCh $ SendQMsg $ BitField (constructBitField nPieces pieces))
	    -- Install the StatusP timer
	    c <- asks timerCh
	    TimerP.register 30 () c
	    foreverP (recvEvt >> fillBlocks)
	cleanup = do
	    t <- liftIO myThreadId
	    syncP =<< sendPC peerMgrCh (Disconnect t)
        getPiecesDone = do
	    c <- liftIO $ channel
	    syncP =<< (sendPC pieceMgrCh $ GetDone c)
	    recvP c (const True) >>= syncP
	recvEvt = do
	    syncP =<< chooseP [peerMsgEvent, chokeMgrEvent, upRateEvent, timerEvent]
	chokeMgrEvent = do
	    evt <- recvPC peerCh
	    wrapP evt (\msg -> do
		logDebug "ChokeMgrEvent"
		case msg of
		    PieceCompleted pn -> do
			syncP =<< (sendPC outCh $ SendQMsg $ Have pn)
		    ChokePeer -> do syncP =<< sendPC outCh SendOChoke
				    logDebug "Choke Peer"
				    modify (\s -> s {weChoke = True})
		    UnchokePeer -> do syncP =<< (sendPC outCh $ SendQMsg Unchoke)
				      logDebug "UnchokePeer"
				      modify (\s -> s {weChoke = False})
		    PeerStats t retCh -> do
			i <- gets peerInterested
			ur <- gets upRate
			dr <- gets downRate
			let (up, nur) = RC.extractRate t ur
			    (down, ndr) = RC.extractRate t dr
			logInfo $ "Peer has rates up/down: " ++ show up ++ "/" ++ show down
			sendP retCh (up, down, i) >>= syncP
			modify (\s -> s { upRate = nur , downRate = ndr }))
	timerEvent = do
	    evt <- recvPC timerCh
	    wrapP evt (\() -> do
		logDebug "TimerEvent"
	        tch <- asks timerCh
		TimerP.register 30 () tch
		ur <- gets upRate
		dr <- gets downRate
		let (upCnt, nuRate) = RC.extractCount $ ur
		    (downCnt, ndRate) = RC.extractCount $ dr
		(sendPC statCh $ PeerStat { peerUploaded = upCnt
					  , peerDownloaded = downCnt }) >>= syncP
		modify (\s -> s { upRate = nuRate, downRate = ndRate }))
	upRateEvent = do
	    evt <- recvPC sendBWCh
	    wrapP evt (\uploaded -> do
		modify (\s -> s { upRate = RC.update uploaded $ upRate s}))
	peerMsgEvent = do
	    evt <- recvPC inCh
	    wrapP evt (\(msg, sz) -> do
		modify (\s -> s { downRate = RC.update sz $ downRate s})
		case msg of
		  KeepAlive  -> return ()
		  Choke      -> do putbackBlocks
		                   modify (\s -> s { peerChoke = True })
		  Unchoke    -> modify (\s -> s { peerChoke = False })
                  -- The next two is dependent in the PeerManager being more clever
                  Interested -> modify (\s -> s { peerInterested = True })
		  NotInterested -> modify (\s -> s { peerInterested = False })
		  Have pn -> haveMsg pn
		  BitField bf -> bitfieldMsg bf
		  Request pn blk -> requestMsg pn blk
		  Piece n os bs -> pieceMsg n os bs
		  Cancel pn blk -> cancelMsg pn blk
		  Port _ -> return ()) -- No DHT yet, silently ignore
	putbackBlocks = do
	    blks <- gets blockQueue
	    syncP =<< sendPC pieceMgrCh (PutbackBlocks (S.toList blks))
	    modify (\s -> s { blockQueue = S.empty })
	haveMsg :: PieceNum -> Process PCF PST ()
	haveMsg pn = do
	    pm <- asks pieceMap
	    if M.member pn pm
		then do modify (\s -> s { peerPieces = pn : peerPieces s})
		        considerInterest
		else do logWarn "Unknown Piece"
		        stopP
	bitfieldMsg bf = do
	    pieces <- gets peerPieces
	    case pieces of
	      -- TODO: Don't trust the bitfield
	      [] -> do modify (\s -> s { peerPieces = createPeerPieces bf})
		       considerInterest
	      _  -> do logInfo "Got out of band Bitfield request, dying"
	               stopP
	requestMsg :: PieceNum -> Block -> Process PCF PST ()
	requestMsg pn blk = do
	    choking <- gets weChoke
	    unless (choking)
		 (do
		    bs <- readBlock pn blk -- TODO: Pushdown to send process
		    syncP =<< sendPC outCh (SendQMsg $ Piece pn (blockOffset blk) bs))
	readBlock :: PieceNum -> Block -> Process PCF PST B.ByteString
	readBlock pn blk = do
	    c <- liftIO $ channel
	    syncP =<< sendPC fsCh (ReadBlock pn blk c)
	    syncP =<< recvP c (const True)
	pieceMsg :: PieceNum -> Int -> B.ByteString -> Process PCF PST ()
	pieceMsg n os bs = do
	    let sz = B.length bs
	        blk = Block os sz
		e = (n, blk)
	    q <- gets blockQueue
	    when (S.member e q)
		(do storeBlock n (Block os sz) bs
		    modify (\s -> s { blockQueue = S.delete e (blockQueue s)}))
	    -- When e is not a member, the piece may be stray, so ignore it. Perhaps print something
	    --   here.
	cancelMsg n blk =
	    syncP =<< sendPC outCh (SendQCancel n blk)
	considerInterest = do
	    c <- liftIO channel
	    pcs <- gets peerPieces
	    syncP =<< sendPC pieceMgrCh (AskInterested pcs c)
	    interested <- syncP =<< recvP c (const True)
	    if interested
		then do modify (\s -> s { weInterested = True })
		        syncP =<< sendPC outCh (SendQMsg Interested)
		else modify (\s -> s { weInterested = False})
        fillBlocks = do
	    choking <- gets peerChoke
	    unless choking checkWatermark
        checkWatermark = do
	    q <- gets blockQueue
	    let sz = S.size q
	    when (sz < loMark)
		(do
                   logDebug $ "Filling with " ++ show (hiMark - sz) ++ " pieces..."
		   toQueue <- grabBlocks (hiMark - sz)
                   logDebug $ "Got " ++ show (length toQueue) ++ " blocks"
                   queuePieces toQueue)
	queuePieces toQueue = do
	    mapM_ pushPiece toQueue
	    modify (\s -> s { blockQueue = S.union (blockQueue s) (S.fromList toQueue) })
	pushPiece (pn, blk) =
	    syncP =<< sendPC outCh (SendQMsg $ Request pn blk)
	storeBlock n blk bs =
	    syncP =<< sendPC fsCh (WriteBlock n blk bs)
	grabBlocks n = do
	    c <- liftIO $ channel
	    ps <- gets peerPieces
	    syncP =<< sendPC pieceMgrCh (GrabBlocks n ps c)
	    blks <- syncP =<< recvP c (const True)
	    return [(pn, b) | (pn, blklst) <- blks, b <- blklst]
=======
--   TODO: Make it possible to stop again.
sendQueueP :: LogChannel -> Channel SendQueueMessage -> Channel (Maybe Message) -> IO ()
sendQueueP logC inC outC = lp Q.empty
  where lp eventQ =
            do eq <- if Q.isEmpty eventQ
                       then sync $ queueEvent eventQ
                       else sync $ choose [queueEvent eventQ, sendEvent eventQ]
               lp eq
        queueEvent q = wrap (receive inC (const True))
                        (\m -> case m of
                                 SendQMsg msg -> do logMsg logC "Queueing event for sending"
                                                    return $ Q.push msg q
                                 SendQCancel n blk -> return $ Q.filter (filterPiece n (blockOffset blk)) q
                                 SendOChoke -> do let nq = Q.filter filterAllPiece q
                                                  return $ Q.push Choke nq)
        filterAllPiece (Piece _ _ _) = True
        filterAllPiece _             = False

        filterPiece n off m = case m of Piece n off _ -> False
                                        _             -> True
        sendEvent q =
            let Just (e, r) = Q.pop q
            in wrap (transmit outC $ Just e)
                   (\() -> do logMsg logC "Sent event"
                              return r)

sendP :: LogChannel -> Handle -> IO (Channel SendQueueMessage)
sendP logC handle = do inC <- channel
                       outC <- channel
                       spawn $ senderP logC handle outC
                       spawn $ sendQueueP logC inC outC
                       return inC


receiverP :: LogChannel -> Handle -> IO (Channel (Maybe Message))
receiverP logC hndl = do ch <- channel
                         spawn $ lp ch
                         return ch
  where lp ch = do logMsg logC "Peer waiting for input"
                   readHeader ch
        -- This checking could be done when we read 0 bytes and conversion fails.
        readHeader ch = do
          feof <- hIsEOF hndl
          if feof
            then do logMsg logC "Handle is closed, dying!"
                    return ()
            else do bs' <- B.hGet hndl 4
                    l <- conv bs'
                    readMessage l ch
        readMessage l ch = do
          when (l == 0) (lp ch)
          logMsg logC $ "Reading off " ++ show l ++ " bytes"
          bs <- B.hGet hndl (fromIntegral l)
          case runGet decodeMsg bs of
            Left _ -> do sync $ transmit ch Nothing
                         logMsg logC "Incorrect parse in receiver, dying!"
                         return () -- Die!
            Right msg -> do sync $ transmit ch (Just msg)
                            lp ch
        conv :: B.ByteString -> IO Word32
        conv bs = do
          logMsg logC $ show $ B.length bs
          case runGet getWord32be bs of
                    Left err -> do logMsg logC $ "Incorrent parse in receiver, dying: " ++ show err
                                   error "receiverP: Incorrent length in receiver, dying!"
                    Right i -> return i

data State = MkState { inCh :: Channel (Maybe Message),
                       outCh :: Channel SendQueueMessage,
                       pieceMgrCh :: PieceMgrChannel,
                       logCh :: LogChannel,
                       fsCh :: FSPChannel,
                       peerC :: PeerChannel,
                       weChoke :: Bool,
                       pieceMap :: PieceMap,
                       blockQueue :: S.Set (PieceNum, Block),
                       peerChoke :: Bool,
                       peerInterested :: Bool,
                       peerPieces :: [PieceNum]}

-- TODO: The PeerP should always attempt to move the BitField first
-- TODO: Consider filling blocks after each loop...
peerP :: MgrChannel -> PieceMgrChannel -> FSPChannel -> PieceMap -> LogChannel -> Int -> Handle -> IO ()
peerP pMgrC pieceMgrC fsC pm logC nPieces h = do
    outBound <- sendP logC h
    inBound  <- receiverP logC h
    (putC, getC) <- OMBox.new
    logMsg logC "Spawning Peer process"
    spawn $ do
      tid <- myThreadId
      logMsg logC "Syncing a connect Back"
      -- The Connect must happen before the bitfield is transferred. That way any piece getting done
      -- in the meantime will be sent as one of the first "normal" messages to the peer.
      sync $ transmit pMgrC $ Connect tid putC
      pieces <- PieceMgrP.getPieceDone pieceMgrC
      sync $ transmit outBound $ SendQMsg $ BitField (constructBitField nPieces pieces)
      sync $ transmit outBound $ SendQMsg Interested
      lp MkState { inCh = inBound,
                   outCh = outBound,
                   logCh = logC,
                   peerC = getC,
                   fsCh  = fsC,
                   pieceMgrCh = pieceMgrC,
                   pieceMap = pm,
                   blockQueue = S.empty,
                   weChoke = True,
                   peerChoke = True,
                   peerInterested = False,
                   peerPieces = [] }
    return ()
  where lp s = sync (choose [peerMsgEvent s, peerMgrEvent s]) >>= lp
        peerMgrEvent s = wrap (receive (peerC s) (const True))
                           (\msg ->
                                case msg of
                                     ChokePeer -> do sync $ transmit (outCh s) SendOChoke
                                                     return s { weChoke = True }
                                     UnchokePeer -> do sync $ transmit (outCh s) $ SendQMsg Unchoke
                                                       return s { weChoke = False })
        peerMsgEvent s = wrap (receive (inCh s) (const True))
                           (\msg ->
                                case msg of
                                  Just m -> case m of
                                              KeepAlive -> return s -- Do nothing here
                                              Choke     -> do PieceMgrP.putbackBlocks
                                                                           (pieceMgrCh s)
                                                                           (S.toList $ blockQueue s)
                                                              return s { blockQueue = S.empty }
                                              Unchoke   -> fillBlocks s { peerChoke = False }
                                              -- The next two is dependent in the PeerManager being more clever
                                              Interested -> return s { peerInterested = True } -- TODO
                                              NotInterested -> return s { peerInterested = False } -- TODO
                                              Have pn ->
                                                  if M.member pn (pieceMap s)
                                                     then fillBlocks s { peerPieces = pn : peerPieces s }
                                                     else error "Unknown piece" -- TODO: Handle error properly
                                              BitField bf ->
                                                  case peerPieces s of
                                                    -- TODO: Don't trust the BitField
                                                    [] -> fillBlocks s { peerPieces = createPeerPieces bf }
                                                    _  -> error "Out of band BitField request" -- TODO: Kill off gracefully
                                              Request pn blk ->
                                                  if weChoke s
                                                    then return s -- Ignore, there might be stray packets
                                                    else
                                                        do c <- channel
                                                           readBlock (fsCh s) c pn blk -- TODO: Pushdown in Send Process
                                                           bs <- sync $ receive c (const True)
                                                           sync $ transmit (outCh s) $
                                                                SendQMsg (Piece pn (blockOffset blk) bs)
                                                           return s
                                              Piece n os bs ->
                                                  let sz = B.length bs
                                                      blk = Block os sz
                                                      e = (n, blk)
                                                  in if S.member e (blockQueue s)
                                                       then do PieceMgrP.storeBlock (pieceMgrCh s) n (Block os sz) bs
                                                               fillBlocks s { blockQueue = S.delete e (blockQueue s) }
                                                       else fillBlocks s -- Piece might be stray
                                              Cancel n blk -> do sync $ transmit (outCh s) $ SendQCancel n blk
                                                                 return s
                                              Port _ -> return s -- No DHT Yet, silently ignore
                                  Nothing -> do logMsg (logCh s) "Unknown message"
                                                undefined -- TODO: Kill off gracefully
                           )
        fillBlocks s = if peerChoke s
                         then return s
                         else checkWatermark s
        checkWatermark s =
            let sz = S.size (blockQueue s)
            in if sz < loMark
                 then do
                   logMsg logC $ "Filling with " ++ show (hiMark - sz) ++ " pieces..."
                   toQueue <- PieceMgrP.grabBlocks (pieceMgrCh s) (hiMark - sz) (peerPieces s)
                   logMsg logC $ "Got " ++ show (length toQueue) ++ " blocks"
                   queuePieces s toQueue
                 else return s -- Do nothing, we have plenty queued already
        queuePieces s toQueue = do mapM_ (pushPiece $ outCh s) toQueue
                                   return s { blockQueue = S.union (blockQueue s) (S.fromList toQueue) }
        pushPiece ch (pn, blk) =
            sync $ transmit ch $ SendQMsg $ Request pn blk
>>>>>>> 36303a07
        loMark = 10
        hiMark = 15 -- These two values are chosen rather arbitrarily at the moment.

createPeerPieces :: L.ByteString -> [PieceNum]
createPeerPieces = map fromIntegral . concat . decodeBytes 0 . L.unpack
  where decodeByte :: Int -> Word8 -> [Maybe Int]
        decodeByte soFar w =
            let dBit n = if testBit w (7-n)
                           then Just (n+soFar)
                           else Nothing
            in fmap dBit [0..7]
        decodeBytes _ [] = []
        decodeBytes soFar (w : ws) = catMaybes (decodeByte soFar w) : decodeBytes (soFar + 8) ws


showPort :: PortID -> String
showPort (PortNumber pn) = show pn
showPort _               = "N/A"

disconnectPeer :: MgrChannel -> ThreadId -> IO ()
disconnectPeer c t = sync $ transmit c $ Disconnect t


-- TODO: Consider if this code is correct with what we did to [connect]
{-
listenHandshake :: Handle -> PeerId -> InfoHash -> FSPChannel -> LogChannel
                -> MgrChannel
                -> IO (Either String ())
listenHandshake h pid ih fsC logC mgrC =
    do r <- initiateHandshake logC h pid ih
       case r of
         Left err -> return $ Left err
         Right (_caps, _rpid) -> do peerP mgrC fsC logC h -- TODO: Coerce with connect
                                    return $ Right ()
-}<|MERGE_RESOLUTION|>--- conflicted
+++ resolved
@@ -24,8 +24,8 @@
 import qualified Data.ByteString as B
 import qualified Data.ByteString.Lazy as L
 -- import Data.ByteString.Parser hiding (isEmpty)
-import Data.Serialize
-import Data.Serialize.Get
+import qualified Data.Serialize as S
+import qualified Data.Serialize.Get as G
 
 import qualified Data.Map as M
 import Data.List (sort)
@@ -94,15 +94,14 @@
 ----------------------------------------------------------------------
 
 data SPCF = SPCF { spLogCh :: LogChannel
-		 , spMsgCh :: Channel L.ByteString
+		 , spMsgCh :: Channel B.ByteString
 		 }
 
 instance Logging SPCF where
    getLogger cf = ("SenderP", spLogCh cf)
 
 -- | The raw sender process, it does nothing but send out what it syncs on.
-<<<<<<< HEAD
-senderP :: LogChannel -> Handle -> Channel L.ByteString -> SupervisorChan -> IO ThreadId
+senderP :: LogChannel -> Handle -> Channel B.ByteString -> SupervisorChan -> IO ThreadId
 senderP logC h ch supC = spawnP (SPCF logC ch) h (catchP (foreverP pgm)
 						    (do t <- liftIO $ myThreadId
 							syncP =<< (sendP supC $ IAmDying t)
@@ -113,21 +112,8 @@
 	c <- ask
 	m <- syncP =<< recvPC spMsgCh
 	h <- get
-	liftIO $ do L.hPut h m
+	liftIO $ do B.hPut h m
 	            hFlush h
-=======
-senderP :: LogChannel -> Handle -> Channel (Maybe Message) -> IO ()
-senderP logC handle ch = lp
-  where lp = do msg <- sync $ receive ch (const True)
-                case msg of
-                  Nothing -> return ()
-                  Just m  -> do logMsg logC $ "Sending: " ++ show m
-                                let bs = encode m
-                                B.hPut handle bs
-                                hFlush handle
-                                logMsg logC "Sent and flushed"
-                                lp
->>>>>>> 36303a07
 
 -- | Messages we can send to the Send Queue
 data SendQueueMessage = SendQCancel PieceNum Block -- ^ Peer requested that we cancel a piece
@@ -136,7 +122,7 @@
 
 data SQCF = SQCF { sqLogC :: LogChannel
 		 , sqInCh :: Channel SendQueueMessage
-		 , sqOutCh :: Channel L.ByteString
+		 , sqOutCh :: Channel B.ByteString
 		 , bandwidthCh :: BandwidthChannel
 		 }
 
@@ -149,8 +135,7 @@
 
 -- | sendQueue Process, simple version.
 --   TODO: Split into fast and slow.
-<<<<<<< HEAD
-sendQueueP :: LogChannel -> Channel SendQueueMessage -> Channel L.ByteString -> BandwidthChannel 
+sendQueueP :: LogChannel -> Channel SendQueueMessage -> Channel B.ByteString -> BandwidthChannel 
 	   -> SupervisorChan
 	   -> IO ThreadId
 sendQueueP logC inC outC bandwC supC = spawnP (SQCF logC inC outC bandwC) (SQST Q.empty 0)
@@ -183,12 +168,12 @@
     modifyQ f = modify (\s -> s { outQueue = f (outQueue s) })
     sendEvent = do
 	Just (e, r) <- gets (Q.pop . outQueue)
-	let bs = encode e
+	let bs = S.encode e
 	tEvt <- sendPC sqOutCh bs
 	wrapP tEvt (\() -> do logDebug "Dequeued event"
 			      modify (\s -> s { outQueue = r,
 					        bytesTransferred =
-						    bytesTransferred s + fromIntegral (L.length bs)}))
+						    bytesTransferred s + fromIntegral (B.length bs)}))
     filterAllPiece (Piece _ _ _) = True
     filterAllPiece _             = False
     filterPiece n off m =
@@ -228,7 +213,7 @@
 	if feof
 	    then do logDebug "Handle Closed"
 		    stopP
-	    else do bs' <- liftIO $ L.hGet h 4
+	    else do bs' <- liftIO $ B.hGet h 4
 		    l <- conv bs'
 		    readMessage l ch
     readMessage l ch = do
@@ -236,13 +221,13 @@
 	    then return ()
 	    else do logDebug $ "Reading off " ++ show l ++ " bytes"
 		    h <- get
-		    bs <- liftIO $ L.hGet h (fromIntegral l)
-		    case runParser decodeMsg bs of
+		    bs <- liftIO $ B.hGet h (fromIntegral l)
+		    case G.runGet decodeMsg bs of
 			Left _ -> do logWarn "Incorrect parse in receiver, dying!"
                                      stopP
                         Right msg -> do sendPC rpMsgC (msg, fromIntegral l) >>= syncP
     conv bs = do
-        case runParser getWord32be bs of
+        case G.runGet G.getWord32be bs of
           Left err -> do logWarn $ "Incorrent parse in receiver, dying: " ++ show err
                          stopP
           Right i -> return i
@@ -439,188 +424,6 @@
 	    syncP =<< sendPC pieceMgrCh (GrabBlocks n ps c)
 	    blks <- syncP =<< recvP c (const True)
 	    return [(pn, b) | (pn, blklst) <- blks, b <- blklst]
-=======
---   TODO: Make it possible to stop again.
-sendQueueP :: LogChannel -> Channel SendQueueMessage -> Channel (Maybe Message) -> IO ()
-sendQueueP logC inC outC = lp Q.empty
-  where lp eventQ =
-            do eq <- if Q.isEmpty eventQ
-                       then sync $ queueEvent eventQ
-                       else sync $ choose [queueEvent eventQ, sendEvent eventQ]
-               lp eq
-        queueEvent q = wrap (receive inC (const True))
-                        (\m -> case m of
-                                 SendQMsg msg -> do logMsg logC "Queueing event for sending"
-                                                    return $ Q.push msg q
-                                 SendQCancel n blk -> return $ Q.filter (filterPiece n (blockOffset blk)) q
-                                 SendOChoke -> do let nq = Q.filter filterAllPiece q
-                                                  return $ Q.push Choke nq)
-        filterAllPiece (Piece _ _ _) = True
-        filterAllPiece _             = False
-
-        filterPiece n off m = case m of Piece n off _ -> False
-                                        _             -> True
-        sendEvent q =
-            let Just (e, r) = Q.pop q
-            in wrap (transmit outC $ Just e)
-                   (\() -> do logMsg logC "Sent event"
-                              return r)
-
-sendP :: LogChannel -> Handle -> IO (Channel SendQueueMessage)
-sendP logC handle = do inC <- channel
-                       outC <- channel
-                       spawn $ senderP logC handle outC
-                       spawn $ sendQueueP logC inC outC
-                       return inC
-
-
-receiverP :: LogChannel -> Handle -> IO (Channel (Maybe Message))
-receiverP logC hndl = do ch <- channel
-                         spawn $ lp ch
-                         return ch
-  where lp ch = do logMsg logC "Peer waiting for input"
-                   readHeader ch
-        -- This checking could be done when we read 0 bytes and conversion fails.
-        readHeader ch = do
-          feof <- hIsEOF hndl
-          if feof
-            then do logMsg logC "Handle is closed, dying!"
-                    return ()
-            else do bs' <- B.hGet hndl 4
-                    l <- conv bs'
-                    readMessage l ch
-        readMessage l ch = do
-          when (l == 0) (lp ch)
-          logMsg logC $ "Reading off " ++ show l ++ " bytes"
-          bs <- B.hGet hndl (fromIntegral l)
-          case runGet decodeMsg bs of
-            Left _ -> do sync $ transmit ch Nothing
-                         logMsg logC "Incorrect parse in receiver, dying!"
-                         return () -- Die!
-            Right msg -> do sync $ transmit ch (Just msg)
-                            lp ch
-        conv :: B.ByteString -> IO Word32
-        conv bs = do
-          logMsg logC $ show $ B.length bs
-          case runGet getWord32be bs of
-                    Left err -> do logMsg logC $ "Incorrent parse in receiver, dying: " ++ show err
-                                   error "receiverP: Incorrent length in receiver, dying!"
-                    Right i -> return i
-
-data State = MkState { inCh :: Channel (Maybe Message),
-                       outCh :: Channel SendQueueMessage,
-                       pieceMgrCh :: PieceMgrChannel,
-                       logCh :: LogChannel,
-                       fsCh :: FSPChannel,
-                       peerC :: PeerChannel,
-                       weChoke :: Bool,
-                       pieceMap :: PieceMap,
-                       blockQueue :: S.Set (PieceNum, Block),
-                       peerChoke :: Bool,
-                       peerInterested :: Bool,
-                       peerPieces :: [PieceNum]}
-
--- TODO: The PeerP should always attempt to move the BitField first
--- TODO: Consider filling blocks after each loop...
-peerP :: MgrChannel -> PieceMgrChannel -> FSPChannel -> PieceMap -> LogChannel -> Int -> Handle -> IO ()
-peerP pMgrC pieceMgrC fsC pm logC nPieces h = do
-    outBound <- sendP logC h
-    inBound  <- receiverP logC h
-    (putC, getC) <- OMBox.new
-    logMsg logC "Spawning Peer process"
-    spawn $ do
-      tid <- myThreadId
-      logMsg logC "Syncing a connect Back"
-      -- The Connect must happen before the bitfield is transferred. That way any piece getting done
-      -- in the meantime will be sent as one of the first "normal" messages to the peer.
-      sync $ transmit pMgrC $ Connect tid putC
-      pieces <- PieceMgrP.getPieceDone pieceMgrC
-      sync $ transmit outBound $ SendQMsg $ BitField (constructBitField nPieces pieces)
-      sync $ transmit outBound $ SendQMsg Interested
-      lp MkState { inCh = inBound,
-                   outCh = outBound,
-                   logCh = logC,
-                   peerC = getC,
-                   fsCh  = fsC,
-                   pieceMgrCh = pieceMgrC,
-                   pieceMap = pm,
-                   blockQueue = S.empty,
-                   weChoke = True,
-                   peerChoke = True,
-                   peerInterested = False,
-                   peerPieces = [] }
-    return ()
-  where lp s = sync (choose [peerMsgEvent s, peerMgrEvent s]) >>= lp
-        peerMgrEvent s = wrap (receive (peerC s) (const True))
-                           (\msg ->
-                                case msg of
-                                     ChokePeer -> do sync $ transmit (outCh s) SendOChoke
-                                                     return s { weChoke = True }
-                                     UnchokePeer -> do sync $ transmit (outCh s) $ SendQMsg Unchoke
-                                                       return s { weChoke = False })
-        peerMsgEvent s = wrap (receive (inCh s) (const True))
-                           (\msg ->
-                                case msg of
-                                  Just m -> case m of
-                                              KeepAlive -> return s -- Do nothing here
-                                              Choke     -> do PieceMgrP.putbackBlocks
-                                                                           (pieceMgrCh s)
-                                                                           (S.toList $ blockQueue s)
-                                                              return s { blockQueue = S.empty }
-                                              Unchoke   -> fillBlocks s { peerChoke = False }
-                                              -- The next two is dependent in the PeerManager being more clever
-                                              Interested -> return s { peerInterested = True } -- TODO
-                                              NotInterested -> return s { peerInterested = False } -- TODO
-                                              Have pn ->
-                                                  if M.member pn (pieceMap s)
-                                                     then fillBlocks s { peerPieces = pn : peerPieces s }
-                                                     else error "Unknown piece" -- TODO: Handle error properly
-                                              BitField bf ->
-                                                  case peerPieces s of
-                                                    -- TODO: Don't trust the BitField
-                                                    [] -> fillBlocks s { peerPieces = createPeerPieces bf }
-                                                    _  -> error "Out of band BitField request" -- TODO: Kill off gracefully
-                                              Request pn blk ->
-                                                  if weChoke s
-                                                    then return s -- Ignore, there might be stray packets
-                                                    else
-                                                        do c <- channel
-                                                           readBlock (fsCh s) c pn blk -- TODO: Pushdown in Send Process
-                                                           bs <- sync $ receive c (const True)
-                                                           sync $ transmit (outCh s) $
-                                                                SendQMsg (Piece pn (blockOffset blk) bs)
-                                                           return s
-                                              Piece n os bs ->
-                                                  let sz = B.length bs
-                                                      blk = Block os sz
-                                                      e = (n, blk)
-                                                  in if S.member e (blockQueue s)
-                                                       then do PieceMgrP.storeBlock (pieceMgrCh s) n (Block os sz) bs
-                                                               fillBlocks s { blockQueue = S.delete e (blockQueue s) }
-                                                       else fillBlocks s -- Piece might be stray
-                                              Cancel n blk -> do sync $ transmit (outCh s) $ SendQCancel n blk
-                                                                 return s
-                                              Port _ -> return s -- No DHT Yet, silently ignore
-                                  Nothing -> do logMsg (logCh s) "Unknown message"
-                                                undefined -- TODO: Kill off gracefully
-                           )
-        fillBlocks s = if peerChoke s
-                         then return s
-                         else checkWatermark s
-        checkWatermark s =
-            let sz = S.size (blockQueue s)
-            in if sz < loMark
-                 then do
-                   logMsg logC $ "Filling with " ++ show (hiMark - sz) ++ " pieces..."
-                   toQueue <- PieceMgrP.grabBlocks (pieceMgrCh s) (hiMark - sz) (peerPieces s)
-                   logMsg logC $ "Got " ++ show (length toQueue) ++ " blocks"
-                   queuePieces s toQueue
-                 else return s -- Do nothing, we have plenty queued already
-        queuePieces s toQueue = do mapM_ (pushPiece $ outCh s) toQueue
-                                   return s { blockQueue = S.union (blockQueue s) (S.fromList toQueue) }
-        pushPiece ch (pn, blk) =
-            sync $ transmit ch $ SendQMsg $ Request pn blk
->>>>>>> 36303a07
         loMark = 10
         hiMark = 15 -- These two values are chosen rather arbitrarily at the moment.
 
