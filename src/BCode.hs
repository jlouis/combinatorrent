-- Haskell Torrent
-- Copyright (c) 2009, Jesper Louis Andersen,
-- All rights reserved.
--
-- Redistribution and use in source and binary forms, with or without
-- modification, are permitted provided that the following conditions are
-- met:
--
--  * Redistributions of source code must retain the above copyright
--    notice, this list of conditions and the following disclaimer.
--  * Redistributions in binary form must reproduce the above copyright
--    notice, this list of conditions and the following disclaimer in the
--    documentation and/or other materials provided with the distribution.
--
-- THIS SOFTWARE IS PROVIDED BY THE COPYRIGHT HOLDERS AND CONTRIBUTORS "AS
-- IS" AND ANY EXPRESS OR IMPLIED WARRANTIES, INCLUDING, BUT NOT LIMITED TO,
-- THE IMPLIED WARRANTIES OF MERCHANTABILITY AND FITNESS FOR A PARTICULAR
-- PURPOSE ARE DISCLAIMED. IN NO EVENT SHALL THE COPYRIGHT OWNER OR
-- CONTRIBUTORS BE LIABLE FOR ANY DIRECT, INDIRECT, INCIDENTAL, SPECIAL,
-- EXEMPLARY, OR CONSEQUENTIAL DAMAGES (INCLUDING, BUT NOT LIMITED TO,
-- PROCUREMENT OF SUBSTITUTE GOODS OR SERVICES; LOSS OF USE, DATA, OR
-- PROFITS; OR BUSINESS INTERRUPTION) HOWEVER CAUSED AND ON ANY THEORY OF
-- LIABILITY, WHETHER IN CONTRACT, STRICT LIABILITY, OR TORT (INCLUDING
-- NEGLIGENCE OR OTHERWISE) ARISING IN ANY WAY OUT OF THE USE OF THIS
-- SOFTWARE, EVEN IF ADVISED OF THE POSSIBILITY OF SUCH DAMAGE.


-- | Add a module description here
--   also add descriptions to each function.
module BCode 
(
              BCode,
              Path(..),
              encode,
              -- encodeBS,
              decode,
              search,
              announce,
              comment,
              creationDate,
              info,
              hashInfoDict,
              infoLength,
              infoName,
              infoPieceLength,
              infoPieces,
              numberPieces,
              prettyPrint,

              trackerComplete,
              trackerIncomplete,
              trackerInterval,
              trackerMinInterval,
              trackerPeers,
              trackerWarning,
              trackerError,
              toBS,
              fromBS )

where

import Control.Monad
import Control.Applicative hiding (many)
import qualified Data.ByteString.Lazy as L
import qualified Data.ByteString as B
import Data.Char
import Data.Word
import Data.Int
import Data.Digest.Pure.SHA
import Data.List
import Data.Maybe
import qualified Data.Map as M
import Text.PrettyPrint.HughesPJ hiding (char)

import Data.Serialize
import Data.Serialize.Put
import Data.Serialize.Get


-- | BCode represents the structure of a bencoded file
data BCode = BInt Integer                       -- ^ An integer
           | BString B.ByteString               -- ^ A string of bytes
           | BArray [BCode]                     -- ^ An array
           | BDict (M.Map B.ByteString BCode)   -- ^ A key, value map
  deriving (Show, Eq)

data Path = PString B.ByteString
          | PInt Int

toW8 :: Char -> Word8
toW8 = fromIntegral . ord

fromW8 :: Word8 -> Char
fromW8 = chr . fromIntegral

toBS :: String -> B.ByteString
toBS = B.pack . map toW8

fromBS :: B.ByteString -> String
fromBS = map fromW8 . B.unpack


instance Serialize BCode where
    put (BInt i)     = wrap 'i' 'e' $ putShow i
    put (BArray arr) = wrap 'l' 'e' . mapM_ put $ arr
    put (BDict mp)   = wrap 'd' 'e' dict
                     where dict = mapM_ encPair . M.toList $ mp
                           encPair (k, v) = put (BString k) >> put v
    put (BString s)  = do
                         putShow (B.length s)
                         putWord8 (toW8 ':')
                         putByteString s
    
    get = getBInt <|> getBArray <|> getBDict <|> getBString

-- | Get something wrapped in two Chars
getWrapped :: Char -> Char -> Get a -> Get a
getWrapped a b p = char a *> p <* char b

-- | Parses a BInt
getBInt :: Get BCode
<<<<<<< HEAD
getBInt = BInt . read <$> getWrapped 'i' 'e' intP
    where intP = ((:) <$> char '-' <*> getDigits) <|> getDigits
=======
getBInt = BInt . read <$> getWrapped 'i' 'e' getDigits

>>>>>>> d061c93f

-- | Parses a BArray
getBArray :: Get BCode
getBArray = BArray <$> getWrapped 'l' 'e' (many get)


-- | Parses a BDict
getBDict :: Get BCode
getBDict = BDict . M.fromList <$> getWrapped 'd' 'e' (many getPairs)
    where getPairs = do
            (BString s) <- getBString
            x <- get
            return (s,x)

-- | Parses a BString
getBString :: Get BCode
getBString = do
    count <- getDigits
    BString <$> ( char ':' *> getStr (read count :: Integer))
    where maxInt = fromIntegral (maxBound :: Int) :: Integer
          
          getStr n | n >= 0 = B.concat <$> (sequence $ getStr' n)
                   | otherwise = fail $ "read a negative length string, length: " ++ show n
          
          getStr' n | n > maxInt = getByteString maxBound : getStr' (n-maxInt)
                    | otherwise = [getByteString . fromIntegral $ n]


-- | Get one or more digit characters
getDigits :: Get String
getDigits = many1 digit

-- | Returns a character if it is a digit, fails otherwise. uses isDigit.
digit :: Get Char
digit = do
    x <- getCharG
    if isDigit x
        then return x
        else fail $ "Expected digit, got: " ++ show x


-- * Put helper functions

-- | Put an element, wrapped by two characters
wrap :: Char -> Char -> Put -> Put
wrap a b m = do
    putWord8 (toW8 a)
    m
    putWord8 (toW8 b)

-- | Put something as it is shown using @show@
putShow :: Show a => a -> Put
putShow = mapM_ put . show

-- * Get Helper functions

-- | Parse zero or items using a given parser
many :: Get a -> Get [a]
many p = many1 p `mplus` return []

-- | Parse one or more items using a given parser
many1 :: Get a -> Get [a]
many1 p = (:) <$> p <*> many p

-- | Parse a given character
char :: Char -> Get Char
char c = do
    x <- getCharG
    if x == c
        then return c
        else fail $ "Expected char: '" ++ c:"' got: '" ++ [x,'\'']

-- | Get a Char. Only works with single byte characters
getCharG :: Get Char
getCharG = fromW8 <$> getWord8

-- BCode helper functions

-- | Return the hash of the info-dict in a torrent file
hashInfoDict :: BCode -> Maybe L.ByteString
hashInfoDict bc =
    do ih <- info bc
       let encoded = encode ih
       return . bytestringDigest . sha1 . L.fromChunks $ [encoded]


toPS :: String -> Path
toPS = PString . toBS

{- Simple search function over BCoded data structures, general case. In practice, we
   will prefer some simpler mnemonics -}
search :: [Path] -> BCode -> Maybe BCode
search [] bc = Just bc
search (PInt i : rest) (BArray bs) | i < 0 || i > length bs = Nothing
                                   | otherwise = search rest (bs!!i)
search (PString s : rest) (BDict mp) = M.lookup s mp >>= search rest
search _ _ = Nothing

search' :: String -> BCode -> Maybe B.ByteString
search' str b = case search [toPS str] b of
                  Nothing -> Nothing
                  Just (BString s) -> Just s
                  _ -> Nothing

searchStr :: String -> BCode -> Maybe B.ByteString
searchStr = search'

searchInt :: String -> BCode -> Maybe Integer
searchInt str b = case search [toPS str] b of
                    Just (BInt i) -> Just i
                    _ -> Nothing

searchInfo :: String -> BCode -> Maybe BCode
searchInfo str = search [toPS "info", toPS str]

{- Various accessors -}
announce, comment, creationDate :: BCode -> Maybe B.ByteString
announce = search' "announce"
comment  = search' "comment"
creationDate = search' "creation date"

{- Tracker accessors -}
trackerComplete, trackerIncomplete, trackerInterval :: BCode -> Maybe Integer
trackerMinInterval :: BCode -> Maybe Integer
trackerComplete = searchInt "complete"
trackerIncomplete = searchInt "incomplete"
trackerInterval = searchInt "interval"
trackerMinInterval = searchInt "min interval"

trackerError, trackerWarning :: BCode -> Maybe B.ByteString
trackerError = searchStr "failure reason"
trackerWarning = searchStr "warning mesage"

trackerPeers :: BCode -> Maybe B.ByteString
trackerPeers = searchStr "peers"

info :: BCode -> Maybe BCode
info = search [toPS "info"]

infoName :: BCode -> Maybe B.ByteString
infoName bc = case search [toPS "info", toPS "name"] bc of
               Just (BString s) -> Just s
               _ -> Nothing

infoPieceLength ::BCode -> Maybe Integer
infoPieceLength bc = do BInt i <- search [toPS "info", toPS "piece length"] bc
                        return i

infoLength :: BCode -> Maybe Integer
infoLength bc = do BInt i <- search [toPS "info", toPS "length"] bc
                   return i

infoPieces :: BCode -> Maybe [B.ByteString]
infoPieces b = do t <- searchInfo "pieces" b
                  case t of
                    BString str -> return $ sha1Split str
                    _ -> mzero
      where sha1Split r | r == B.empty = []
                        | otherwise = block : sha1Split rest
                            where (block, rest) = B.splitAt 20 r

numberPieces :: BCode -> Maybe Int
numberPieces = fmap length . infoPieces

pp :: BCode -> Doc
pp bc =
    case bc of
      BInt i -> integer i
      BString s -> text (show s)
      BArray arr -> text "[" <+> (cat $ intersperse comma al) <+> text "]"
          where al = map pp arr
      BDict mp -> text "{" <+> cat (intersperse comma mpl) <+> text "}"
          where mpl = map (\(s, bc') -> text (fromBS s) <+> text "->" <+> pp bc') $ M.toList mp

prettyPrint :: BCode -> String
prettyPrint = render . pp


testDecodeEncodeProp1 :: BCode -> Bool
testDecodeEncodeProp1 m =
    let encoded = encode m
        decoded = decode encoded
    in case decoded of
         Left _ -> False
         Right m' -> m == m'

testData = [BInt 123,
            BInt (-123),
            BString (toBS "Hello"),
            BString (toBS ['\NUL'..'\255']),
            BArray [BInt 1234567890
                   ,toBString "a longer string with eieldei stuff to mess things up"
                   ],
            toBDict [
                     ("hello",BInt 3)
                    ,("a key",toBString "and a value")
                    ,("a sub dict",toBDict [
                                            ("some stuff",BInt 1)
                                           ,("some more stuff", toBString "with a string")
                                           ])
                    ]
           ]

toBDict :: [(String,BCode)] -> BCode
toBDict = BDict . M.fromList . map (\(k,v) -> ((toBS k),v))

toBString :: String -> BCode
toBString = BString . toBS



<|MERGE_RESOLUTION|>--- conflicted
+++ resolved
@@ -119,13 +119,8 @@
 
 -- | Parses a BInt
 getBInt :: Get BCode
-<<<<<<< HEAD
 getBInt = BInt . read <$> getWrapped 'i' 'e' intP
     where intP = ((:) <$> char '-' <*> getDigits) <|> getDigits
-=======
-getBInt = BInt . read <$> getWrapped 'i' 'e' getDigits
-
->>>>>>> d061c93f
 
 -- | Parses a BArray
 getBArray :: Get BCode
