-- Haskell Torrent
-- Copyright (c) 2009, Jesper Louis Andersen,
-- All rights reserved.
--
-- Redistribution and use in source and binary forms, with or without
-- modification, are permitted provided that the following conditions are
-- met:
--
--  * Redistributions of source code must retain the above copyright
--    notice, this list of conditions and the following disclaimer.
--  * Redistributions in binary form must reproduce the above copyright
--    notice, this list of conditions and the following disclaimer in the
--    documentation and/or other materials provided with the distribution.
--
-- THIS SOFTWARE IS PROVIDED BY THE COPYRIGHT HOLDERS AND CONTRIBUTORS "AS
-- IS" AND ANY EXPRESS OR IMPLIED WARRANTIES, INCLUDING, BUT NOT LIMITED TO,
-- THE IMPLIED WARRANTIES OF MERCHANTABILITY AND FITNESS FOR A PARTICULAR
-- PURPOSE ARE DISCLAIMED. IN NO EVENT SHALL THE COPYRIGHT OWNER OR
-- CONTRIBUTORS BE LIABLE FOR ANY DIRECT, INDIRECT, INCIDENTAL, SPECIAL,
-- EXEMPLARY, OR CONSEQUENTIAL DAMAGES (INCLUDING, BUT NOT LIMITED TO,
-- PROCUREMENT OF SUBSTITUTE GOODS OR SERVICES; LOSS OF USE, DATA, OR
-- PROFITS; OR BUSINESS INTERRUPTION) HOWEVER CAUSED AND ON ANY THEORY OF
-- LIABILITY, WHETHER IN CONTRACT, STRICT LIABILITY, OR TORT (INCLUDING
-- NEGLIGENCE OR OTHERWISE) ARISING IN ANY WAY OUT OF THE USE OF THIS
-- SOFTWARE, EVEN IF ADVISED OF THE POSSIBILITY OF SUCH DAMAGE.

-- | File system process. Acts as a maintainer for the filesystem in
--   question and can only do single-file torrents. It should be
--   fairly easy to add Multi-file torrents by altering this file and
--   the FS module.
module FSP
where

import Control.Concurrent.CML
import System.IO

import qualified Data.ByteString as B
<<<<<<< HEAD
import qualified Data.Map as M
=======
import qualified Data.ByteString.Lazy as L
>>>>>>> 821b26d5

import ConsoleP
import Torrent
import qualified FS

data FSPMsg = CheckPiece PieceNum (Channel (Maybe Bool))
            | WriteBlock PieceNum Block B.ByteString
            | ReadBlock PieceNum Block (Channel B.ByteString)

type FSPChannel = Channel FSPMsg

data State = State {
      fspCh :: FSPChannel, -- ^ Channel on which to receive messages
      fileHandle :: Handle, -- ^ The file we are working on
      pieceMap :: FS.PieceMap -- ^ Map of where the pieces reside
    }


-- INTERFACE
----------------------------------------------------------------------

<<<<<<< HEAD
start :: Handle -> LogChannel -> FS.PieceMap -> IO FSPChannel
=======
start :: Handle -> LogChannel -> FS.PieceMap -> IO (Channel (PieceNum, Block, L.ByteString),
                                                    Channel (FSPMsg, Channel L.ByteString))
>>>>>>> 821b26d5
start handle logC pm =
    do fspC <- channel
       spawn $ lp $ State fspC handle pm
       return fspC
  where lp s = sync (msgEvent s) >>= lp
        msgEvent s = wrap (receive (fspCh s) (const True))
                       -- TODO: Coalesce common 'return s'
                       (\m -> case m of
                               CheckPiece n ch ->
                                   case M.lookup n (pieceMap s) of
                                     Nothing -> do sync $ transmit ch Nothing
                                                   return s
                                     Just pi -> do r <- FS.checkPiece (fileHandle s) pi
                                                   sync $ transmit ch (Just r)
                                                   return s
                               ReadBlock n blk ch -> do
                                   logMsg logC $ "Reading block #" ++ show n
                                     ++ "(" ++ show (blockOffset blk) ++ ", " ++ show (blockSize blk) ++ ")"
                                   -- TODO: Protection, either here or in the Peer code
                                   bs <- FS.readBlock n blk (fileHandle s) (pieceMap s)
                                   sync $ transmit ch bs
                                   return s
                               WriteBlock pn blk bs -> do
                                   -- TODO: Protection, either here or in the Peer code
                                   FS.writeBlock (fileHandle s) pn blk (pieceMap s) bs
                                   return s)

readBlock :: FSPChannel -> Channel B.ByteString -> PieceNum -> Block -> IO ()
readBlock fspc c pn blk = sync $ transmit fspc $ ReadBlock pn blk c

-- | Store a block in the file system.
storeBlock :: FSPChannel -> PieceNum -> Block -> B.ByteString -> IO ()
storeBlock fspC n blk = sync . transmit fspC . WriteBlock n blk

checkPiece :: FSPChannel -> PieceNum -> IO (Maybe Bool)
checkPiece fspC n = do
    ch <- channel
    sync . transmit fspC $ CheckPiece n ch
    sync $ receive ch (const True)


----------------------------------------------------------------------<|MERGE_RESOLUTION|>--- conflicted
+++ resolved
@@ -35,11 +35,7 @@
 import System.IO
 
 import qualified Data.ByteString as B
-<<<<<<< HEAD
-import qualified Data.Map as M
-=======
 import qualified Data.ByteString.Lazy as L
->>>>>>> 821b26d5
 
 import ConsoleP
 import Torrent
@@ -61,12 +57,8 @@
 -- INTERFACE
 ----------------------------------------------------------------------
 
-<<<<<<< HEAD
-start :: Handle -> LogChannel -> FS.PieceMap -> IO FSPChannel
-=======
 start :: Handle -> LogChannel -> FS.PieceMap -> IO (Channel (PieceNum, Block, L.ByteString),
                                                     Channel (FSPMsg, Channel L.ByteString))
->>>>>>> 821b26d5
 start handle logC pm =
     do fspC <- channel
        spawn $ lp $ State fspC handle pm
