--- conflicted
+++ resolved
@@ -13,21 +13,11 @@
 import Data.Monoid
 import qualified Data.ByteString as B
 import qualified Data.ByteString.Lazy as L
-<<<<<<< HEAD
-import Data.ByteString.Builder
-import Data.ByteString.Parser
-import Data.Char
-=======
 
 import Data.Serialize
 import Data.Serialize.Put
 import Data.Serialize.Get
 
--- REMOVE LATER
--- import Data.ByteString.Builder
--- import Data.ByteString.Parser
-
->>>>>>> c36108ac
 import Data.Word
 import Data.Char
 import System.IO
@@ -147,29 +137,15 @@
 toBS :: String -> B.ByteString
 toBS = B.pack . map toW8
 
+toLBS :: String -> L.ByteString
+toLBS = L.pack . map toW8
+
 toW8 :: Char -> Word8
 toW8 = fromIntegral . ord
 
 -- | Receive the header parts from the other end
 receiveHeader :: Handle -> Int -> InfoHash
               -> IO (Either String ([Capabilities], L.ByteString))
-<<<<<<< HEAD
-receiveHeader h sz ih = parseHeader `fmap` L.hGet h sz
-    -- do handshake <- L.hGet h sz
-    --    return $ parseHeader handshake
-  where protocolHeaderSize = length protocolHeader
-        parseHeader = runParser parser
-        parser =
-            do hdSz <- getWord8
-               when (fromIntegral hdSz /= protocolHeaderSize) $ fail "Wrong header size"
-               protoString <- getString protocolHeaderSize
-               when (protoString /= protocolHeader) $ fail "Wrong protocol header"
-               caps <- getWord64be
-               ihR   <- getString 20
-               when (ihR /= ih) $ fail "Wrong InfoHash"
-               pid <- getLazyByteString 20
-               return (decodeCapabilities caps, pid)
-=======
 receiveHeader h sz ih = parseHeader `fmap` B.hGet h sz
   where parseHeader = runGet (headerParser ih)
 
@@ -180,11 +156,10 @@
     protoString <- getByteString protocolHeaderSize
     when (protoString /= toBS protocolHeader) $ fail "Wrong protocol header"
     caps <- getWord64be
-    ihR   <- getLazyByteString 20
-    when (ihR /= ih) $ fail "Wrong InfoHash"
+    ihR  <- getLazyByteString 20
+    when (ihR /= toLBS ih) $ fail "Wrong InfoHash"
     pid <- getLazyByteString 20
     return (decodeCapabilities caps, pid)
->>>>>>> c36108ac
 
 
 data Capabilities = Fast
@@ -201,15 +176,9 @@
     hFlush handle
     logMsg logC "Receiving handshake from other end"
     receiveHeader handle sz infohash -- TODO: Exceptions
-<<<<<<< HEAD
-  where msg = toLazyByteString $ mconcat [fromLazyByteString protocolHandshake,
-                                          fromLazyByteString $ L.pack $ map (fromIntegral . ord) infohash,
-                                          putString peerid]
-=======
   where msg = L.fromChunks . map runPut $ [putLazyByteString protocolHandshake,
-                                          putLazyByteString infohash,
-                                          putByteString . toBS $ peerid]
->>>>>>> c36108ac
+                                           putLazyByteString $ toLBS infohash,
+                                           putByteString . toBS $ peerid]
         sz = fromIntegral (L.length msg)
 -- 
 -- -- TESTS
